// Importing the express module
import express from 'express';

// Importing the mongoose module
import mongoose from 'mongoose';

// Importing the multer module
import multer from 'multer';

// Importing the ImageModel from the models directory
import ImageModel from '../../models/images.js';

// Importing the isUserAuthorized function from the utils directory
<<<<<<< HEAD
import { isUserAuthorized, validatePrice, validateImageLink } from "../../utils/authUtils.js";
=======
import { isUserAuthorized } from '../../utils/authUtils.js';
>>>>>>> 2ae47481

// Create a router instance with the router configuration
const router = express.Router();

// Store files in memory as Buffer objects
const storage = multer.memoryStorage();

// Create a multer instance with the storage configuration
const upload = multer({ storage: storage });

// Import the category type enum
import { IMAGE_CATEGORY } from '../../models/images.js';

// POST route for uploading an image
<<<<<<< HEAD
router.post(
  "/image",
  isUserAuthorized,
  async (request, response) => {
    try {
      // Get the authenticated user's ID
      const userId = request.user._id;

      // validate data in backend
      const { artistName, name, imageLink, price, description, category } = request.body;

      if (!artistName || !name || !imageLink || !price || !description || !category) {
        return response.status(400)
        .json({ success: false, error: "Please fill in all fields, select a category, and select an image" });
      }

      // ensure price is a float
      const price_val = validatePrice(price);
      if(!price_val){
        return response.status(400)
        .json({ success: false, error: "Price should be a valid positive number" });
      }

      // ensure image link is valid & exists
      if(!validateImageLink(imageLink)){
        return response.status(400)
        .json({ success: false, error: "Image must have valid link" });
      }

      const res = await fetch(imageLink);
      if (res.status !== 200) {
        return response.status(400)
        .json({ success: false, error: "Image is not accessible" });
      }

      // Create a new image document in the database
      const newImage = await ImageModel.create({
        userId: userId,
        artistName: artistName,
        name: name,
        imageLink: imageLink,  // Make sure this matches the Cloudinary secure_url
        price: price_val,
        description: description,
        category: category,
      });
      console.log("New Image Saved:", newImage);

      // Sending a success response after image upload
      return response
        .status(200)
        .json({ success: true, image: newImage, message: "Image uploaded and saved successfully" });
    } catch (err) {
      // Handling errors and sending an error response
      console.error("Error Saving Image:", err);
      return response.status(500).json({ success: false, error: err.message });
    }
=======
router.post('/image', async (request, response) => {
  try {
    // Create a new image document in the database
    const newImage = await ImageModel.create({
      userId: request.body.userId,
      artistName: request.body.artistName,
      name: request.body.name,
      imageLink: request.body.imageLink, // Make sure this matches the Cloudinary secure_url
      price: request.body.price,
      description: request.body.description,
    });
    console.log('New Image Saved:', newImage);
    // Sending a success response after image upload
    response.status(200).json({
      success: true,
      message: 'Image uploaded and saved successfully',
    });
  } catch (err) {
    // Handling errors and sending an error response
    console.error('Error Saving Image:', err);
    response.status(500).json({ success: false, error: err.message });
>>>>>>> 2ae47481
  }
});

// Route to get all images from the database
router.get('/all_images', isUserAuthorized, async (request, response) => {
  try {
    const query = {};
    const category = request.query.category;

    // if user has provided search category, validate the category type & update query
    if(category){
      if(!IMAGE_CATEGORY.includes(category)){
        return response
        .status(400)
        .json({ success: false, error: 'Please provide a valid category' });
      }
      else{
        query.category = category;
      }
    }

    // Finding all image documents in the database that match the given query
    const images = await ImageModel.find(query);

    // If no images are found, send a 404 response
    if (images.length === 0) {
      return response
        .status(404)
        .json({ success: false, message: 'No images found' });
    }

    // Prepare the response data with base64 encoded images
    const responseData = images.map((image) => ({
      _id: image._id,
      artistName: image.artistName,
      name: image.name,
      description: image.description,
      price: image.price,
      imageLink: image.imageLink,
      viewCount: image.viewCount, // Include the view count
      category: image.category,
    }));

    // Send the combined JSON response
    response.status(200).json({ success: true, images: responseData });
  } catch (error) {
    // Logging the error to the console
    console.error('Error fetching images:', error);
    // Sending an internal server error response to the client
    response
      .status(500)
      .json({ success: false, error: 'Internal Server Error' });
  }
});

// GET route for fetching an image by ID
router.get('/image/:id', isUserAuthorized, async (request, response) => {
  try {
    // Getting the userId from the authenticated user
    const userId = request.user._id;

    // Get the image ID from the request parameters
    const imageId = request.params.id;

    // Find the image in the database by its ID and user ID
    const image = await ImageModel.findOne({ _id: imageId, userId: userId });

    if (!image) {
      return response
        .status(404)
        .json({ success: false, error: 'Image not found' });
    }

    // Prepare the response object
    const responseData = {
      _id: image._id,
      artistName: image.artistName,
      name: image.name,
      description: image.description,
      price: image.price,
      imageLink: image.imageLink,
      category: image.category,
    };

    // Send the combined JSON response
    response.json(responseData);
  } catch (err) {
    console.error(err);
    response.status(500).json({ success: false, error: err.message });
  }
});

// Route to update an image by id
router.patch(
  '/image/:id',
  upload.single('image'),
  isUserAuthorized,
  async (request, response, next) => {
    try {
      // Getting the userId from the authenticated user
      const userId = request.user._id;
      // Getting the imageId from the request parameters
      const imageId = request.params.id;

      // Prepare the update object
      const updateImage = {};
      if (request.body.name) updateImage.name = request.body.name;
      if (request.file) {
        updateImage.imageFile = {
          data: request.file.buffer,
          contentType: request.file.mimetype,
        };
      }
      if (request.body.price){
        // ensure price is a float
        const price_val = validatePrice(request.body.price);
        if(!price_val){
          return response.status(400)
          .json({ success: false, error: "Price should be a valid positive number" });
        }
        updateImage.price = price_val;
      }
      if (request.body.description)
        updateImage.description = request.body.description;
      if (request.body.category)
        updateImage.category = request.body.category;
      // Increment the version key
      updateImage.$inc = { __v: 1 };

      // Finding and updating the image document in the database
      const updatedImage = await ImageModel.findOneAndUpdate(
        { _id: imageId, userId: userId },
        updateImage,
        { new: true, runValidators: true }
      );

      // If the image is not found, sending a 404 response
      if (!updatedImage) {
        return response.status(404).json({
          success: false,
          error: 'Image not found or not authorized to edit',
        });
      }

      // Sending a success response with the updated image data
      response.status(200).json({
        success: true,
        msg: 'Image updated successfully',
        image: updatedImage,
      });
    } catch (error) {
      // Handling validation errors from mongoose
      if (error instanceof mongoose.Error.ValidationError) {
        for (let field in error.errors) {
          const msg = error.errors[field].message;
          return response.status(400).json({ success: false, msg });
        }
      }

      // Logging the error to the console
      console.error('Error updating image:', error);
      // Sending an internal server error response to the client
      response
        .status(500)
        .json({ success: false, error: 'Internal Server Error' });
    }
  }
);

// Route to delete an image by id
router.delete('/image/:id', isUserAuthorized, async (request, response) => {
  try {
    // Getting the userId from the authenticated user
    const userId = request.user.id;
    // Getting the imageId from the request parameters
    const imageId = request.params.id;

    // If userId is not provided, sending a 401 response
    if (!userId) {
      return response
        .status(401)
        .json({ success: false, error: 'User not authorized' });
    }

    // If imageId is not provided, sending a 400 response
    if (!imageId) {
      return response
        .status(400)
        .json({ success: false, error: 'Image ID is required' });
    }

    // Finding and deleting the image document in the database
    const deletedImage = await ImageModel.findOneAndDelete({
        _id: imageId,
        userId: userId,
      });

    // If the image is not found, sending a 404 response
    if (!deletedImage) {
      return response
        .status(404)
<<<<<<< HEAD
        .json({ success: false, error: "Image not found or not authorized to delete" });
=======
        .json({ success: false, error: 'Image not found' });
>>>>>>> 2ae47481
    }

    // Sending a success response indicating the image was deleted
    response
      .status(200)
      .json({ success: true, message: 'Image deleted successfully' });
  } catch (error) {
    // Logging the error to the console
    console.error('Error deleting image:', error);
    // Sending an internal server error response to the client
    response
      .status(500)
      .json({ success: false, error: 'Internal Server Error' });
  }
});

// Route to get all images for the authenticated user
router.get('/images', isUserAuthorized, async (request, response) => {
  try {
    // Getting the userId from the authenticated user
    const userId = request.user.id;

    // Finding all image documents for the user in the database
    const images = await ImageModel.find({ userId: userId });

    // Sending a success response with the images data
    response.status(200).json({ success: true, images });
  } catch (error) {
    // Logging the error to the console
    console.error('Error fetching images:', error);
    // Sending an internal server error response to the client
    response
      .status(500)
      .json({ success: false, error: 'Internal Server Error' });
  }
});

// Route to update the view count of an image by id
router.patch('/viewcount/:id/', isUserAuthorized, async (request, response) => {
  try {
    // Getting the userId from the authenticated user
    const userId = request.user.id;
    // Getting the imageId from the request parameters
    const imageId = request.params.id;

    // Finding and updating the viewcount
    const increaseCount = await ImageModel.findOneAndUpdate(
      {
        _id: imageId,
        userId: userId,
      },
      {
        $inc: {
          viewCount: 1,
        },
      },
      // Return the updated document
      { new: true }
    );

    // Check if increaseCount is null (no document found)
    if (!increaseCount) {
      return response
        .status(404)
        .json({ success: false, error: 'Image with id not found' });
    }

    // If the image is found and the view count is increased
    return response
      .status(200)
      .json({ success: true, message: 'Image view count updated' });
  } catch (error) {
    // Logging the error to the console
    console.error('Error updating image view count:', error);
    // Sending an internal server error response to the client
    return response
      .status(500)
      .json({ success: false, error: 'Internal Server Error' });
  }
});

// Exporting the router as the default export
export default router;<|MERGE_RESOLUTION|>--- conflicted
+++ resolved
@@ -11,11 +11,7 @@
 import ImageModel from '../../models/images.js';
 
 // Importing the isUserAuthorized function from the utils directory
-<<<<<<< HEAD
 import { isUserAuthorized, validatePrice, validateImageLink } from "../../utils/authUtils.js";
-=======
-import { isUserAuthorized } from '../../utils/authUtils.js';
->>>>>>> 2ae47481
 
 // Create a router instance with the router configuration
 const router = express.Router();
@@ -30,7 +26,6 @@
 import { IMAGE_CATEGORY } from '../../models/images.js';
 
 // POST route for uploading an image
-<<<<<<< HEAD
 router.post(
   "/image",
   isUserAuthorized,
@@ -87,31 +82,8 @@
       console.error("Error Saving Image:", err);
       return response.status(500).json({ success: false, error: err.message });
     }
-=======
-router.post('/image', async (request, response) => {
-  try {
-    // Create a new image document in the database
-    const newImage = await ImageModel.create({
-      userId: request.body.userId,
-      artistName: request.body.artistName,
-      name: request.body.name,
-      imageLink: request.body.imageLink, // Make sure this matches the Cloudinary secure_url
-      price: request.body.price,
-      description: request.body.description,
-    });
-    console.log('New Image Saved:', newImage);
-    // Sending a success response after image upload
-    response.status(200).json({
-      success: true,
-      message: 'Image uploaded and saved successfully',
-    });
-  } catch (err) {
-    // Handling errors and sending an error response
-    console.error('Error Saving Image:', err);
-    response.status(500).json({ success: false, error: err.message });
->>>>>>> 2ae47481
-  }
-});
+  }
+);
 
 // Route to get all images from the database
 router.get('/all_images', isUserAuthorized, async (request, response) => {
@@ -311,11 +283,7 @@
     if (!deletedImage) {
       return response
         .status(404)
-<<<<<<< HEAD
         .json({ success: false, error: "Image not found or not authorized to delete" });
-=======
-        .json({ success: false, error: 'Image not found' });
->>>>>>> 2ae47481
     }
 
     // Sending a success response indicating the image was deleted
